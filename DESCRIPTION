Package: Sarim
Type: Package
Title: Structured additive regression using iterative methods
<<<<<<< HEAD
Version: 0.1.2.0016
Date: 2018-11-21
=======
Version: 0.1.2.0034
Date: 2018-12-11
>>>>>>> d849ef52
Author: Christopher Kuester
Maintainer: Christopher Kuester <chkue0@gmail.com>
Description: Using MCMC algorithm for fitting additive regression model to large-scale problems.
License: GPL-3
Imports: 
    Rcpp (>= 0.12.15), 
    RcppEigen (>= 0.3.3.3.0),
    RcppProgress,
    Matrix,
    splines,
    methods,
    parallel
LinkingTo: 
    Rcpp, 
    RcppEigen, 
    RcppProgress,
    dqrng
RoxygenNote: 6.1.1<|MERGE_RESOLUTION|>--- conflicted
+++ resolved
@@ -1,13 +1,8 @@
 Package: Sarim
 Type: Package
 Title: Structured additive regression using iterative methods
-<<<<<<< HEAD
-Version: 0.1.2.0016
-Date: 2018-11-21
-=======
-Version: 0.1.2.0034
-Date: 2018-12-11
->>>>>>> d849ef52
+Version: 0.1.2.044
+Date: 2018-12-12
 Author: Christopher Kuester
 Maintainer: Christopher Kuester <chkue0@gmail.com>
 Description: Using MCMC algorithm for fitting additive regression model to large-scale problems.
