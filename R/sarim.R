#' Generate the structure/penalty matrix for sarim formulae
#' 
#' @description Function used in definition of smooth terms within sarim model formulae.
#' 
#' @param formula usual formula, y ~ x1 + sx(x2), be aware an intercept can only be
#'                included by setting intercept = "TRUE".
#' @param data a data.frame.
#' @param intercept decide if an intercept should be included or not. 
#' @param nIter number of MCMC-Iteration.
#' @param burnin number of Burn-In iterations (currently NOT available).
#' @param family family can currently only be "gaussian", "binomial" or "poisson".
#' @param link link-function, currently only be "identity", "logit" or "log" implemented,
#'             if family = "binomial", please choose "logit", if family = "poisson", please choose "log".
#' @param sigma start value for the dispersion parameter, it is assumed that sigma ~ IG(sigma_a, sigma_b),
#'              i.e. it is assumed that sigma is Inverse Gamma distributed with parameters sigma_a and sigma_b.
#' @param sigma_a prior-value, see sigma.
#' @param sigma_b prior-value, see sigma.
#' @param Ntrials Number of trails, especially for binomial distribution.
#' @param m number of maximal Lanczos-iteration for start iteration, after first iteration, it use the 
#'              number of the first + 10, in the third iteration it use the number of the second + 10; 
#'              for saving memory.
#' @param thr threshold, when the Lanczos-algorithm or conjugate gradient-algorithm should break.
#' @import Matrix parallel
#' @export
<<<<<<< HEAD
sarim <- function(formula, data = list(), intercept = "FALSE", nIter = 100L, burnin = 20L,
=======
#' @useDynLib Sarim
sarim <- function(formula, data = list(), intercept = "FALSE", nIter = 1000L, burnin = 100L,
>>>>>>> 667216fa
                  family = "gaussian", link = "identity",
                  sigma = 0.1, sigma_a = 0.0001, sigma_b = 0.0001, Ntrials = 1L,
                  m = 250L, thr = 0.0001) {
    mf <- stats::model.frame(formula = formula, data = data)
    y <- as.numeric(stats::model.response(mf))
    
    # initialise parameterlist for MCMC-sampling
    Z <- list() # design matrix
    K <- list() # structure matrix
    K_rk <- list() # rank of structure matrix
    kappaList <- list() # list for kappa-parameters "kappa ~ Ga(kappa_a, kappa_b)"
    gammaList <- list() 
    solverList <- list() # list solving method, i.e. "rue" or "lanczos"
    kappa_startList <- list() # start values for kappa
    constraintList <- list() # if linear constraint is required
     
    # check correct possible situations
    check_intercept <- list("TRUE", "FALSE")
    if (!is.element(intercept, check_intercept))
        stop('Intercept can only be "TRUE" or "FALSE" ')
    
    check_family <- list("gaussian", "binomial", "poisson")
    if (!is.element(family, check_family))
        stop('"family" can only be "gaussian", "poisson" or "binomial"')
    
    check_link <- list("identity", "log", "logit")
    if (!is.element(link, check_link))
        stop('"link" can only be "identity" (gaussian), "log" (poisson) or "logit" (binomial) ')
    
    if ( (family != "gaussian") && (link == "identity") )
        stop('Gaussian family only possible if link = "identity" ')
    
    
    # calculate Z_k, K_k, K_rk and kappa/sigma from sx-function
    for (i in 2:length(mf)) {
        # distinguish between WITH intercept and WITHOUT intercept
        if (intercept == "TRUE") {
            # assume that first column is intercept
            kappa_startList[[1]] <- as.numeric(1)
            solverList[[1]] <- "rue"
            constraintList[[1]] <- "FALSE"
            gammaList[[1]] <- c(stats::rnorm(n = 1, sd = 0.1))
            kappaList[[1]] <- c(1, 0.00001)
            K[[1]] <- as(as.matrix(1), "dgCMatrix")
            K_rk[[1]] <- Matrix::rankMatrix(K[[1]])[1]
            Z[[1]] <- as(as.matrix(rep(1, length(y)), nrow = length(y)), "dgCMatrix")
            
            # differ between vector and matrix as input feature
            if (!is.vector(mf[[i]])) {
                kappa_startList[[i]] <- attr(mf[[i]], "ka_start")
                kappaList[[i]] <- c(attr(mf[[i]], "ka_a"), attr(mf[[i]], "ka_b"))
                solverList[[i]] <- attr(mf[[i]], "solver")
                constraintList[[i]] <- attr(mf[[i]], "linear_const")
                
                # distinguish between given Z
                if (is.null(attr(mf[[i]], "Z"))) {
                    if (is.null(attr(mf[[i]], "gamma"))) {
                        gammaList[[i]] <- c(stats::rnorm(ncol(mf[[i]]), sd = 0.1))
                    } else {
                        gammaList[[i]] <- c(attr(mf[[i]], "gamma"))
                    }
                    K[[i]] <- as(K_matrix(dimension = dim(mf[[i]])[2], penalty = attr(mf[[i]], "penalty"),
                                          data = attr(mf[[i]], "K")), "dgCMatrix")
                    K_rk[[i]] <- Matrix::rankMatrix(K[[i]], method = "qr")[1]
                    attributes(mf[[i]]) <- attributes(mf[[i]])["dim"]
                    Z[[i]] <- as(as.matrix(mf[[i]]), "dgCMatrix")
                }
                
                if (!is.null(attr(mf[[i]], "Z"))) {
                    if (is.null(attr(mf[[i]], "gamma"))) {
                        gammaList[[i]] <- c( stats::rnorm(ncol(attr(mf[[i]], "Z")), sd = 0.1) )
                    } else {
                        gammaList[[i]] <- c(attr(mf[[i]], "gamma"))
                    }
                    K[[i]] <- as(attr(mf[[i]], "K"), "dgCMatrix")
                    K_rk[[i]] <- Matrix::rankMatrix(K[[i]], method = "qr")[1]
                    Z[[i]] <- as(attr(mf[[i]], "Z"), "dgCMatrix")
                }
                
            }
            if (is.vector(mf[[i]])) {
                kappa_startList[[i]] <- attr(mf[[i]], "ka_start")
                solverList[[i]] <- "rue"
                gammaList[[i]] <- c(stats::rnorm(1, sd = 0.1))
                kappaList[[i]] <- c(1, 0.00001)
                K[[i]] <- as(as.matrix(1), "dgCMatrix")
                K_rk[[i]] <- Matrix::rankMatrix(K[[i]], method = "qr")[1]
                Z[[i]] <- as(as.matrix(mf[[i]]), "dgCMatrix")
            }
        } else {
            if (!is.vector(mf[[i]])) {
                kappa_startList[[i - 1]] <- attr(mf[[i]], "ka_start")
                kappaList[[i - 1]] <- c(attr(mf[[i]], "ka_a"), attr(mf[[i]], "ka_b"))
                solverList[[i - 1]] <- attr(mf[[i]], "solver")
                constraintList[[i - 1]] <- attr(mf[[i]], "linear_const")
                gammaList[[i - 1]] <- c(stats::rnorm(ncol(mf[[i]])))
                
                # distinguish between given Z
                if (is.null(attr(mf[[i]], "Z"))) {
                    if (is.null(attr(mf[[i]], "gamma"))) {
                        gammaList[[i - 1]] <- c( stats::rnorm( ncol(mf[[i]]), sd = 0.1 ) )
                    } else {
                        gammaList[[i - 1]] <- c(attr(mf[[i]], "gamma"))
                    }
                    K[[i - 1]] <- as(K_matrix(dimension = dim(mf[[i]])[2], penalty = attr(mf[[i]], "penalty"),
                                              data = attr(mf[[i]], "K")), "dgCMatrix")
                    K_rk[[i - 1]] <- Matrix::rankMatrix(K[[i - 1]], method = "qr")[1]
                    
                    attributes(mf[[i]]) <- attributes(mf[[i]])["dim"]
                    Z[[i - 1]] <- as(as.matrix(mf[[i]]), "dgCMatrix")
                }
                
                if (!is.null(attr(mf[[i]], "Z"))) {
                    if (is.null(attr(mf[[i]], "gamma"))) {
                        gammaList[[i - 1]] <- c( stats::rnorm( ncol(attr( mf[[i]], "Z" )), sd = 0.1 ) )
                    } else {
                        gammaList[[i - 1]] <- c(attr(mf[[i]], "gamma"))
                    }
                    K[[i - 1]] <- as(attr(mf[[i]], "K"), "dgCMatrix")
                    K_rk[[i - 1]] <- Matrix::rankMatrix(K[[i - 1]], method = "qr")[1]
                    Z[[i - 1]] <- as(attr(mf[[i]], "Z"), "dgCMatrix")
                }
                
            }
            if (is.vector(mf[[i]])) {
                kappa_startList[[i - 1]] <- as.numeric(1)
                kappaList[[i - 1]] <- c(1, 0.00001)
                solverList[[i - 1]] <- "rue"
                constraintList[[i - 1]] <- "FALSE"
                gammaList[[i - 1]] <- c(stats::rnorm(1, sd = 0.1))
                K[[i - 1]] <- as(as.matrix(1), "dgCMatrix")
                K_rk[[i - 1]] <- Matrix::rankMatrix(K[[i - 1]], method = "qr")
                Z[[i - 1]] <- as(as.matrix(mf[[i]]), "dgCMatrix")
            }
        }
        
        
    } 
    
    sigmavalues <- c(sigma_a, sigma_b)
    sigma <- as.numeric(sigma)
    
    # Using Gibbs or Gibbs-with-MH depending on family
    if (family == "gaussian") {
        out <- Sarim::sarim_gibbs(y = y, Z = Z, K = K, K_rank = K_rk, gamma = gammaList,
                                  ka_start = kappa_startList, ka_values = kappaList,
                                  solver = solverList, lin_constraint = constraintList,
                                  sigma = sigma, sigma_values = sigmavalues,
                                  nIter = nIter,
                                  m = m, thr = thr)
        list_out <- list("coef_results" = out$coef_results,
                         "kappa_results" = out$kappa_results,
                         "sigma_results" = out$sigma_results,
                         "lanzcos_iterations" = out$lanzcos_iterations)
    }
    if (family != "gaussian") {
<<<<<<< HEAD
        out <- Sarim::sarim_mcmc(y, Z = Z, K = K, K_rank = K_rk, gamma = gammaList,
                                 ka_start = kappa_startList, ka_values = kappaList,
                                 solver = solverList, lin_constraint = constraintList,
                                 family = family, link = link,
                                 nIter = nIter, burnin=burnin, Ntrials = Ntrials,
                                 m = m, thr = thr)
        
        list_out <- list("coef_results" = out$coef_results,
                         "kappa_results" = out$kappa_results,
                         "kappa_mean" = out$kappa_mean,
                         "kappa_mean2" = out$kappa_mean2,
                         "kappa_mean3" = out$kappa_mean3,
                         "gamma_mean" = out$gamma_mean,
                         "gamma_mean2" = out$gamma_mean2,
                         "gamma_mean3" = out$gamma_mean3,
                         "accept_rate" = out$accept_rate,
                         "lanzcos_iterations" = out$lanzcos_iterations)
=======
      # out <- Sarim::sarim_mcmc(y=y, Z = Z, K = K, K_rank = K_rk, gamma = gammaList,
      #                          ka_start = kappa_startList, ka_values = kappaList,
      #                          solver = solverList, lin_constraint = constraintList,
      #                          family = family, link = link,
      #                          nIter = nIter, Ntrials = Ntrials,
      #                          m = m, thr = thr)
      out <- parallel::mclapply(1:4,function(i,y, Z, K, K_rk, gammaList,
                                kappa_startList, ka_values,
                                solverList, lin_constraint,
                                family, link,
                                nIter, Ntrials,
                                m, thr){
                                Sarim::sarim_mcmc(y=y, Z = Z, K = K, K_rank = K_rk, gamma = gammaList,
                                          ka_start = kappa_startList, ka_values = kappaList,
                                          solver = solverList, lin_constraint = constraintList,
                                          family = family, link = link,
                                          nIter = nIter, Ntrials = Ntrials,
                                          m = m, thr = thr)},
                                y, Z, K, K_rk, gammaList, kappa_startList, kappaList,
                                solverList, constraintList,
                                family, link, nIter, Ntrials,
                                m, thr, mc.cores = 4)
         list_out <- out               
        #list_out <- list("coef_results" = out$coef_results,
        #                 "kappa_results" = out$kappa_results,
        #                 "accept_rate" = out$accept_rate,
        #                 "lanzcos_iterations" = out$lanzcos_iterations)
>>>>>>> 667216fa
    }
    
    
    return(list_out)
}<|MERGE_RESOLUTION|>--- conflicted
+++ resolved
@@ -22,12 +22,8 @@
 #' @param thr threshold, when the Lanczos-algorithm or conjugate gradient-algorithm should break.
 #' @import Matrix parallel
 #' @export
-<<<<<<< HEAD
-sarim <- function(formula, data = list(), intercept = "FALSE", nIter = 100L, burnin = 20L,
-=======
 #' @useDynLib Sarim
 sarim <- function(formula, data = list(), intercept = "FALSE", nIter = 1000L, burnin = 100L,
->>>>>>> 667216fa
                   family = "gaussian", link = "identity",
                   sigma = 0.1, sigma_a = 0.0001, sigma_b = 0.0001, Ntrials = 1L,
                   m = 250L, thr = 0.0001) {
@@ -184,25 +180,6 @@
                          "lanzcos_iterations" = out$lanzcos_iterations)
     }
     if (family != "gaussian") {
-<<<<<<< HEAD
-        out <- Sarim::sarim_mcmc(y, Z = Z, K = K, K_rank = K_rk, gamma = gammaList,
-                                 ka_start = kappa_startList, ka_values = kappaList,
-                                 solver = solverList, lin_constraint = constraintList,
-                                 family = family, link = link,
-                                 nIter = nIter, burnin=burnin, Ntrials = Ntrials,
-                                 m = m, thr = thr)
-        
-        list_out <- list("coef_results" = out$coef_results,
-                         "kappa_results" = out$kappa_results,
-                         "kappa_mean" = out$kappa_mean,
-                         "kappa_mean2" = out$kappa_mean2,
-                         "kappa_mean3" = out$kappa_mean3,
-                         "gamma_mean" = out$gamma_mean,
-                         "gamma_mean2" = out$gamma_mean2,
-                         "gamma_mean3" = out$gamma_mean3,
-                         "accept_rate" = out$accept_rate,
-                         "lanzcos_iterations" = out$lanzcos_iterations)
-=======
       # out <- Sarim::sarim_mcmc(y=y, Z = Z, K = K, K_rank = K_rk, gamma = gammaList,
       #                          ka_start = kappa_startList, ka_values = kappaList,
       #                          solver = solverList, lin_constraint = constraintList,
@@ -219,7 +196,7 @@
                                           ka_start = kappa_startList, ka_values = kappaList,
                                           solver = solverList, lin_constraint = constraintList,
                                           family = family, link = link,
-                                          nIter = nIter, Ntrials = Ntrials,
+                                          nIter = nIter, burnin = burnin, Ntrials = Ntrials,
                                           m = m, thr = thr)},
                                 y, Z, K, K_rk, gammaList, kappa_startList, kappaList,
                                 solverList, constraintList,
@@ -230,7 +207,6 @@
         #                 "kappa_results" = out$kappa_results,
         #                 "accept_rate" = out$accept_rate,
         #                 "lanzcos_iterations" = out$lanzcos_iterations)
->>>>>>> 667216fa
     }
     
     
