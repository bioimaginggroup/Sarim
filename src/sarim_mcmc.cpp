--- conflicted
+++ resolved
@@ -97,8 +97,6 @@
                       const double & Ntrials,
                       const int & m,
                       const double & thr,
-<<<<<<< HEAD
-=======
                       const Rcpp::List & gammamean,         // mean for gamma values
                       const Rcpp::List & gamma2mean,        // mean for gamma values
                       const Rcpp::List & gamma3mean,        // mean for gamma values
@@ -106,7 +104,6 @@
                       const Rcpp::List & kappa2mean,        // mean for gamma values
                       const Rcpp::List & kappa3mean,        // mean for gamma values
                       const int & iterationcounter,
->>>>>>> d849ef52
                       const bool & display_progress = true) {
     
     // display progress bar
@@ -451,7 +448,6 @@
                 coef_results[k] = gamma_matrix;
                 mu_results[k] = mu;
             }
-            
             
             // update kappa_k by sampling from  
             // ~ Ga(kappa_alpha + rk(K_i)/2 , kappa_beta + gamma_k ' * K_k * gamma_k / 2)
