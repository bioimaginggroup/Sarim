--- conflicted
+++ resolved
@@ -119,17 +119,13 @@
     Rcpp::List kappa_results(p);        // list for kappa values
     Rcpp::List m_iter(p);               // list for max-lanczos-iterations
 
-<<<<<<< HEAD
     Rcpp::List kappa_mean(p);        // mean for kappa values
     Rcpp::List kappa_mean2(p);        // mean for kappa values
     Rcpp::List kappa_mean3(p);        // mean for kappa values
     Rcpp::List gamma_mean(p);        // mean for kappa values
     Rcpp::List gamma_mean2(p);        // mean for kappa values
     Rcpp::List gamma_mean3(p);        // mean for kappa values
-=======
-    Rcpp::NumericVector kappa_mean(p);        // mean for kappa values
->>>>>>> 667216fa
-    
+
     for (int i = 0; i < p; ++i) {
         // gamma matrix 
         Eigen::VectorXd gamma_tmp = gamma(i);
@@ -144,25 +140,16 @@
         kappa_results_tmp(0) = kappa_tmp;
         kappa_results[i] = kappa_results_tmp;
         
-<<<<<<< HEAD
-        Eigen::VectorXd kappa_mean_tmp(1);
-        kappa_mean_tmp(0) = 0.0;
+        Eigen::VectorXd kappa_mean_tmp = Eigen::VectorXd::Zero(1);
         kappa_mean[i] = kappa_mean_tmp;
         kappa_mean2[i] = kappa_mean_tmp;
         kappa_mean3[i] = kappa_mean_tmp;
 
-        Eigen::MatrixXd gamma_mean_tmp = Eigen::VectorXd(k_size);
-        for (int j=0; j<k_size; ++j)
-        {
-          gamma_mean_tmp(j) = 0.0;
-        }
+        Eigen::MatrixXd gamma_mean_tmp = Eigen::VectorXd::Zero(k_size);
         gamma_mean[i] = gamma_mean_tmp;
         gamma_mean2[i] = gamma_mean_tmp;
         gamma_mean3[i] = gamma_mean_tmp;
-=======
-        kappa_mean[i]=0.0;
->>>>>>> 667216fa
-        
+
         // mu, for eventually faster calculation of mean form gamma ~ N(mu, Q)
         mu_results[i] = 0 * gamma_tmp;
         
@@ -458,7 +445,6 @@
             ka_vector.row(n_mcmc) = random_gamma(1, ka_alpha, 1/ka_beta);
             kappa_results[k] = ka_vector;
             
-<<<<<<< HEAD
             if (n_mcmc>burnin)
             {
               Eigen::VectorXd gamma_t = gamma(k);
@@ -517,9 +503,6 @@
             kappa_mean2[k] = kappa_mean2_tmp;
             kappa_mean3[k] = kappa_mean3_tmp;
             } //only after burnin
-=======
-            kappa_mean[k] += (kappa_results[k]-kappa_mean[k])/n_mcmc;
->>>>>>> 667216fa
         };
         
     };
